--- conflicted
+++ resolved
@@ -37,16 +37,10 @@
 
   <ItemGroup>
     <PackageReference Include="Microsoft.SourceLink.GitHub" Version="1.1.1" PrivateAssets="all" />
-<<<<<<< HEAD
-    <PackageReference Include="Nerdbank.GitVersioning" Version="3.5.107" PrivateAssets="all" />
-    <PackageReference Include="Nullable" Version="1.3.0" PrivateAssets="all" />
-    <PackageReference Include="StyleCop.Analyzers.Unstable" Version="1.2.0.406" PrivateAssets="all" />
-=======
     <PackageReference Include="Nerdbank.GitVersioning" Version="3.5.108" PrivateAssets="all" />
     <PackageReference Include="Nullable" Version="1.3.1" PrivateAssets="all" />
     <!-- Use the Unstable package ID so that update tools will help us keep it current even though it seems to be ever-unstable lately. -->
     <PackageReference Include="StyleCop.Analyzers.Unstable" Version="1.2.0.435" PrivateAssets="all" />
->>>>>>> d69d108c
   </ItemGroup>
 
   <ItemGroup>
