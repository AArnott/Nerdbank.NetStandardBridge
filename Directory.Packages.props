<?xml version="1.0" encoding="utf-8"?>
<Project>
  <!-- https://learn.microsoft.com/nuget/consume-packages/central-package-management -->
  <PropertyGroup>
    <ManagePackageVersionsCentrally>true</ManagePackageVersionsCentrally>
    <CentralPackageTransitivePinningEnabled>true</CentralPackageTransitivePinningEnabled>
  </PropertyGroup>
  <ItemGroup>
<<<<<<< HEAD
    <PackageVersion Include="Microsoft.Bcl.HashCode" Version="1.1.1" />
    <PackageVersion Include="Microsoft.CodeAnalysis.PublicApiAnalyzers" Version="3.3.3" />
    <PackageVersion Include="Microsoft.CodeCoverage" Version="17.5.0-release-20221220-01" />
    <PackageVersion Include="Microsoft.NET.Test.Sdk" Version="17.4.1" />
    <PackageVersion Include="System.Collections.Immutable" Version="6.0.0" />
    <PackageVersion Include="System.Memory" Version="4.5.5" />
    <PackageVersion Include="System.ValueTuple" Version="4.5.0" />
    <PackageVersion Include="Validation" Version="2.5.51" />
    <PackageVersion Include="xunit.runner.visualstudio" Version="2.4.1" Condition="'$(TargetFramework)'=='net45'" />
    <PackageVersion Include="xunit.runner.visualstudio" Version="2.4.5" Condition="'$(TargetFramework)'!='net45'" />
    <PackageVersion Include="xunit" Version="2.4.2" />
=======
    <PackageVersion Include="Microsoft.NET.Test.Sdk" Version="17.9.0" />
    <PackageVersion Include="xunit.runner.visualstudio" Version="2.5.7" />
    <PackageVersion Include="xunit" Version="2.7.1" />
>>>>>>> 3eb6d973
  </ItemGroup>
  <ItemGroup>
    <GlobalPackageReference Include="CSharpIsNullAnalyzer" Version="0.1.495" />
    <GlobalPackageReference Include="DotNetAnalyzers.DocumentationAnalyzers" Version="1.0.0-beta.59" />
    <GlobalPackageReference Include="Nerdbank.GitVersioning" Version="3.6.133" />
    <GlobalPackageReference Include="Nullable" Version="1.3.1" />
    <GlobalPackageReference Include="StyleCop.Analyzers.Unstable" Version="1.2.0.556" />
  </ItemGroup>
  <ItemGroup>
    <GlobalPackageReference Include="Microsoft.SourceLink.GitHub" Version="8.0.0" />
  </ItemGroup>
</Project><|MERGE_RESOLUTION|>--- conflicted
+++ resolved
@@ -6,23 +6,15 @@
     <CentralPackageTransitivePinningEnabled>true</CentralPackageTransitivePinningEnabled>
   </PropertyGroup>
   <ItemGroup>
-<<<<<<< HEAD
     <PackageVersion Include="Microsoft.Bcl.HashCode" Version="1.1.1" />
     <PackageVersion Include="Microsoft.CodeAnalysis.PublicApiAnalyzers" Version="3.3.3" />
-    <PackageVersion Include="Microsoft.CodeCoverage" Version="17.5.0-release-20221220-01" />
-    <PackageVersion Include="Microsoft.NET.Test.Sdk" Version="17.4.1" />
+    <PackageVersion Include="Microsoft.NET.Test.Sdk" Version="17.9.0" />
     <PackageVersion Include="System.Collections.Immutable" Version="6.0.0" />
     <PackageVersion Include="System.Memory" Version="4.5.5" />
     <PackageVersion Include="System.ValueTuple" Version="4.5.0" />
     <PackageVersion Include="Validation" Version="2.5.51" />
-    <PackageVersion Include="xunit.runner.visualstudio" Version="2.4.1" Condition="'$(TargetFramework)'=='net45'" />
-    <PackageVersion Include="xunit.runner.visualstudio" Version="2.4.5" Condition="'$(TargetFramework)'!='net45'" />
-    <PackageVersion Include="xunit" Version="2.4.2" />
-=======
-    <PackageVersion Include="Microsoft.NET.Test.Sdk" Version="17.9.0" />
     <PackageVersion Include="xunit.runner.visualstudio" Version="2.5.7" />
     <PackageVersion Include="xunit" Version="2.7.1" />
->>>>>>> 3eb6d973
   </ItemGroup>
   <ItemGroup>
     <GlobalPackageReference Include="CSharpIsNullAnalyzer" Version="0.1.495" />
