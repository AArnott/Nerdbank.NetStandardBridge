--- conflicted
+++ resolved
@@ -20,12 +20,8 @@
     displayName: ⚙ Set build number
 
   - template: dotnet.yml
-<<<<<<< HEAD
-=======
     parameters:
       RunTests: ${{ parameters.RunTests }}
-  - template: expand-template.yml
->>>>>>> d69d108c
 
 - job: Linux
   pool:
@@ -35,12 +31,8 @@
     clean: true
   - template: install-dependencies.yml
   - template: dotnet.yml
-<<<<<<< HEAD
-=======
     parameters:
       RunTests: ${{ parameters.RunTests }}
-  - template: expand-template.yml
->>>>>>> d69d108c
 
 - job: macOS
   condition: ${{ parameters.includeMacOS }}
@@ -51,12 +43,8 @@
     clean: true
   - template: install-dependencies.yml
   - template: dotnet.yml
-<<<<<<< HEAD
-=======
     parameters:
       RunTests: ${{ parameters.RunTests }}
-  - template: expand-template.yml
->>>>>>> d69d108c
 
 - job: WrapUp
   dependsOn:
