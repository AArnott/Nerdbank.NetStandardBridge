parameters:
- name: windowsPool
  type: object
  default:
    vmImage: windows-2022
- name: includeMacOS
  type: boolean
- name: RunTests
  type: boolean
  default: true

jobs:
- job: Windows
  pool: ${{ parameters.windowsPool }}
  steps:
  - checkout: self
    fetchDepth: 0 # avoid shallow clone so nbgv can do its work.
    clean: true
  - template: install-dependencies.yml

  - script: dotnet nbgv cloud -c
    displayName: ⚙ Set build number

  - template: dotnet.yml
    parameters:
      RunTests: ${{ parameters.RunTests }}

- job: Linux
  pool:
    vmImage: Ubuntu 20.04
  steps:
  - checkout: self
    fetchDepth: 0 # avoid shallow clone so nbgv can do its work.
    clean: true
  - template: install-dependencies.yml
  - template: dotnet.yml
    parameters:
      RunTests: ${{ parameters.RunTests }}
<<<<<<< HEAD
=======
  - script: dotnet format --verify-no-changes --no-restore
    displayName: 💅 Verify formatted code
  - template: expand-template.yml
>>>>>>> 3eb6d973

- job: macOS
  condition: ${{ parameters.includeMacOS }}
  pool:
    vmImage: macOS-12
  steps:
  - checkout: self
    fetchDepth: 0 # avoid shallow clone so nbgv can do its work.
    clean: true
  - template: install-dependencies.yml
  - template: dotnet.yml
    parameters:
      RunTests: ${{ parameters.RunTests }}

- job: WrapUp
  dependsOn:
  - Windows
  - Linux
  - macOS
  pool: ${{ parameters.windowsPool }} # Use Windows agent because PublishSymbols task requires it (https://github.com/microsoft/azure-pipelines-tasks/issues/13821).
  condition: succeededOrFailed()
  steps:
  - checkout: self
    fetchDepth: 0 # avoid shallow clone so nbgv can do its work.
    clean: true
  - template: install-dependencies.yml
    parameters:
      initArgs: -NoRestore
  - template: publish-symbols.yml
    parameters:
      includeMacOS: ${{ parameters.includeMacOS }}
  - ${{ if parameters.RunTests }}:
    - template: publish-codecoverage.yml
      parameters:
        includeMacOS: ${{ parameters.includeMacOS }}
  - template: publish-deployables.yml<|MERGE_RESOLUTION|>--- conflicted
+++ resolved
@@ -36,12 +36,8 @@
   - template: dotnet.yml
     parameters:
       RunTests: ${{ parameters.RunTests }}
-<<<<<<< HEAD
-=======
   - script: dotnet format --verify-no-changes --no-restore
     displayName: 💅 Verify formatted code
-  - template: expand-template.yml
->>>>>>> 3eb6d973
 
 - job: macOS
   condition: ${{ parameters.includeMacOS }}
